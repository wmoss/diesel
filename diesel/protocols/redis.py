--- conflicted
+++ resolved
@@ -676,15 +676,9 @@
         print (r.zrange("z1", 0, -1))
         print (r.zrevrange("z1", 0, -1))
 
-<<<<<<< HEAD
-        print (yield r.zrem("z1", (yield r.zrange("z1", 0, 0))[0]))
-        print (yield r.zrange("z1", 0, -1))
-        print (yield r.zcard("z1"))
-=======
         print (r.zrem("z1", (r.zrange("z1", 0, 0))[0]))
         print (r.zrange("z1", 0, -1))
         print (r.zcard("z1"))
->>>>>>> 60bd38d7
 
         print 'done!'
 
