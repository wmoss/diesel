from diesel import Client, call, response, until, until_eol, bytes, up
<<<<<<< HEAD
import time
import operator as op

def flatten_pairs(l):
    o = []
    for i in l:
        o.extend(i)
    return o
=======
import itertools, time
>>>>>>> 609b523d

class RedisError(Exception): pass

class RedisClient(Client):
    @call
    def exists(self, k):
        yield self._send('EXISTS', k)
        resp = yield self._get_response()
        yield response(bool(resp))

    @call
    def type(self, k):
        yield self._send('TYPE', k)
        resp = yield self._get_response()
        yield response(resp)

    @call
    def keys(self, pat):
        yield self._send('KEYS', pat)
        resp = yield self._get_response()
        resp = [] if not resp else resp.split(' ')
        yield response(resp)

    @call
    def randomkey(self):
        yield self._send('RANDOMKEY')
        resp = yield self._get_response()
        yield response(resp)

    @call
    def rename(self, old, new):
        yield self._send('RENAME', old, new)
        resp = yield self._get_response()
        yield response(resp)

    @call
    def renamenx(self, old, new):
        yield self._send('RENAMENX', old, new)
        resp = yield self._get_response()
        yield response(resp)

    @call
    def dbsize(self):
        yield self._send('DBSIZE')
        resp = yield self._get_response()
        yield response(resp)

    @call
    def expire(self, key, seconds):
        yield self._send('EXPIRE', key, str(seconds))
        resp = yield self._get_response()
        yield response(resp)

    @call
    def expireat(self, key, when):
        unix_time = time.mktime(when.timetuple())
        yield self._send('EXPIREAT', key, str(unix_time))
        resp = yield self._get_response()
        yield response(resp)

    @call
    def ttl(self, key):
        yield self._send('TTL', key)
        resp = yield self._get_response()
        resp = None if resp == -1 else resp
        yield response(resp)

    @call
    def select(self, idx):
        yield self._send('SELECT', str(idx))
        resp = yield self._get_response()
        yield response(resp)

    @call
<<<<<<< HEAD
    def move(self, key, idx):
        yield self._send('MOVE', key, str(idx))
        resp = yield self._get_response()
        yield response(resp)

    @call
    def flushdb(self):
        yield self._send('FLUSHDB')
        resp = yield self._get_response()
        yield response(resp)

    @call
    def flushall(self):
        yield self._send('FLUSHALL')
        resp = yield self._get_response()
        yield response(resp)

    @call
    def set(self, k, v):
        yield self._send_bulk('SET', str(v), k)
        resp = yield self._get_response()
        yield response(resp)

    @call
    def get(self, k):
        yield self._send('GET', k)
        resp = yield self._get_response()
        yield response(resp)

    @call
    def getset(self, k, v):
        yield self._send_bulk('GETSET', str(v), k)
        resp = yield self._get_response()
        yield response(resp)

    @call
    def mget(self, keylist):
        yield self._send('MGET', list=keylist)
        resp = yield self._get_response()
        yield response(resp)

    @call
    def setnx(self, k, v):
        yield self._send_bulk('SETNX', str(v), k)
        resp = yield self._get_response()
        yield response(resp)

    @call
    def mset(self, d):
        yield self._send_bulk_multi('MSET', list=flatten_pairs(d.iteritems()))
        resp = yield self._get_response()
        yield response(resp)

    def _send_bulk(self, cmd, data, *args, **kwargs):
        if 'list' in kwargs:
            args = kwargs['list']
=======
    def subscribe(self, *channels):
        '''Subscribe to the given channels.
        
        Returns the number of channels this client is currently subscribed to.
        
        NOTE: You probably shouldn't run multiple subscribe commands, because
              between the time you run the first and the time you run the next
              a published message may come in which will mess up the response
              to the subscribe command (and cause you to lose a message).
        '''
        if not channels:
            yield response(None)
        else:
            yield self._send('SUBSCRIBE', *channels)
            for channel in channels:
                s, c, n = yield self._get_response()
            yield response(n)

    @call
    def unsubscribe(self, *channels):
        '''Unsubscribe from the given channels, or all of them if none are given.
        
        Returns the number of channels this client is still subscribed to.
        
        NOTE: This is not really working.  A published message may come in before
              the unsubscribe command's response and mess things up.  This is
              something we'll need to fix.
        '''
        yield self._send('UNSUBSCRIBE', *channels)
        
        resp_iter = xrange(len(channels)) if channels else itertools.cycle([None])
        for _ in resp_iter:
            s, c, n = yield self._get_response()
            if not n:
                break
        yield response(n)

    @call
    def get_from_subscriptions(self):
        '''Wait for a published message on a subscribed channel.
        
        Returns a tuple consisting of:
        
            * The channel the message was received from.
            * The message itself.
        
        NOTE: The message will always be a string.  Handle this as you see fit.
        '''
        m, channel, payload = yield self._get_response()
        yield response((channel, payload))

    @call
    def publish(self, channel, message):
        '''Publish a message on the given channel.
        
        Returns the number of clients that received the message.
        '''
        yield self._send_bulk_multi('PUBLISH', channel, str(message))
        resp = yield self._get_response()
        yield response(resp)

    def _send_bulk(self, cmd, data, *args):
>>>>>>> 609b523d
        yield '%s %s%s\r\n' % (cmd, 
        (' '.join(args) + ' ') if args else '', len(data))

        yield data
        yield '\r\n'

    def _send_bulk_multi(self, cmd, *args, **kwargs):
        if 'list' in kwargs:
            args = kwargs['list']
        all = (cmd,) + tuple(args)
        yield '*%s\r\n' % len(all)
        for i in all:
            yield '$%s\r\n' % len(i)
            yield i
            yield '\r\n'

    def _send(self, cmd, *args, **kwargs):
        if 'list' in kwargs:
            args = kwargs['list']
        yield '%s%s\r\n' % (cmd, 
        (' ' + ' '.join(args)) if args else '')

    def _get_response(self):
        fl = (yield until_eol()).strip()
        c = fl[0]
        if c == '+':
            yield up(fl[1:])
        elif c == '$':
            l = int(fl[1:])
            if l == -1:
                resp = None
            else:
                resp = yield bytes(l)
                yield until_eol() # noop
            yield up(resp)
        elif c == '*':
            count = int(fl[1:])
            resp = []
            for x in xrange(count):
                hl = yield until_eol()
                assert hl[0] in ['$', ':']
                if hl[0] == '$':
                    l = int(hl[1:])
                    if l == -1:
                        resp.append(None)
                    else:
                        resp.append( (yield bytes(l) ) )
                        yield until_eol() # noop
                elif hl[0] == ':':
                    resp.append(int(hl[1:]))
            yield up(resp)
        elif c == ':':
            yield up(int(fl[1:]))
        elif c == '-':
            e_message = fl[1:]
            raise RedisError(e_message)

if __name__ == '__main__':
    from diesel import Application, Loop
    def do_set():
        r = RedisClient()
        yield r.connect('localhost', 6379)

        for x in xrange(5000):
            yield r.set('foo', 'bar')

        print (yield r.get('foo'))
        print (yield r.get('foo2'))
        print (yield r.exists('foo'))
        print (yield r.exists('foo2'))
        print (yield r.type('foo'))
        print (yield r.type('foo2'))
        print (yield r.keys('fo*'))
        print (yield r.keys('bo*'))
        print (yield r.randomkey())
        print (yield r.rename('foo', 'bar'))
        print (yield r.rename('bar', 'foo'))
        print (yield r.dbsize())
        print (yield r.ttl('foo'))
        yield r.set("one", "two")
        print 'sets!'
        print (yield r.mget(["one", "foo"]))
        print (yield r.mset({"one" : "three", "foo":  "four"}))
        print (yield r.mget(["one", "foo"]))
        print 'done!'

    a = Application()
    a.add_loop(Loop(do_set))
    a.run()<|MERGE_RESOLUTION|>--- conflicted
+++ resolved
@@ -1,16 +1,13 @@
 from diesel import Client, call, response, until, until_eol, bytes, up
-<<<<<<< HEAD
 import time
 import operator as op
+import itertools
 
 def flatten_pairs(l):
     o = []
     for i in l:
         o.extend(i)
     return o
-=======
-import itertools, time
->>>>>>> 609b523d
 
 class RedisError(Exception): pass
 
@@ -85,64 +82,10 @@
         yield response(resp)
 
     @call
-<<<<<<< HEAD
     def move(self, key, idx):
         yield self._send('MOVE', key, str(idx))
-        resp = yield self._get_response()
-        yield response(resp)
-
-    @call
-    def flushdb(self):
-        yield self._send('FLUSHDB')
-        resp = yield self._get_response()
-        yield response(resp)
-
-    @call
-    def flushall(self):
-        yield self._send('FLUSHALL')
-        resp = yield self._get_response()
-        yield response(resp)
-
-    @call
-    def set(self, k, v):
-        yield self._send_bulk('SET', str(v), k)
-        resp = yield self._get_response()
-        yield response(resp)
-
-    @call
-    def get(self, k):
-        yield self._send('GET', k)
-        resp = yield self._get_response()
-        yield response(resp)
-
-    @call
-    def getset(self, k, v):
-        yield self._send_bulk('GETSET', str(v), k)
-        resp = yield self._get_response()
-        yield response(resp)
-
-    @call
-    def mget(self, keylist):
-        yield self._send('MGET', list=keylist)
-        resp = yield self._get_response()
-        yield response(resp)
-
-    @call
-    def setnx(self, k, v):
-        yield self._send_bulk('SETNX', str(v), k)
-        resp = yield self._get_response()
-        yield response(resp)
-
-    @call
-    def mset(self, d):
-        yield self._send_bulk_multi('MSET', list=flatten_pairs(d.iteritems()))
-        resp = yield self._get_response()
-        yield response(resp)
-
-    def _send_bulk(self, cmd, data, *args, **kwargs):
-        if 'list' in kwargs:
-            args = kwargs['list']
-=======
+
+    @call
     def subscribe(self, *channels):
         '''Subscribe to the given channels.
         
@@ -204,8 +147,57 @@
         resp = yield self._get_response()
         yield response(resp)
 
-    def _send_bulk(self, cmd, data, *args):
->>>>>>> 609b523d
+    @call
+    def flushdb(self):
+        yield self._send('FLUSHDB')
+        resp = yield self._get_response()
+        yield response(resp)
+
+    @call
+    def flushall(self):
+        yield self._send('FLUSHALL')
+        resp = yield self._get_response()
+        yield response(resp)
+
+    @call
+    def set(self, k, v):
+        yield self._send_bulk('SET', str(v), k)
+        resp = yield self._get_response()
+        yield response(resp)
+
+    @call
+    def get(self, k):
+        yield self._send('GET', k)
+        resp = yield self._get_response()
+        yield response(resp)
+
+    @call
+    def getset(self, k, v):
+        yield self._send_bulk('GETSET', str(v), k)
+        resp = yield self._get_response()
+        yield response(resp)
+
+    @call
+    def mget(self, keylist):
+        yield self._send('MGET', list=keylist)
+        resp = yield self._get_response()
+        yield response(resp)
+
+    @call
+    def setnx(self, k, v):
+        yield self._send_bulk('SETNX', str(v), k)
+        resp = yield self._get_response()
+        yield response(resp)
+
+    @call
+    def mset(self, d):
+        yield self._send_bulk_multi('MSET', list=flatten_pairs(d.iteritems()))
+        resp = yield self._get_response()
+        yield response(resp)
+
+    def _send_bulk(self, cmd, data, *args, **kwargs):
+        if 'list' in kwargs:
+            args = kwargs['list']
         yield '%s %s%s\r\n' % (cmd, 
         (' '.join(args) + ' ') if args else '', len(data))
 
